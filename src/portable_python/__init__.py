--- conflicted
+++ resolved
@@ -492,10 +492,6 @@
     def cfg_version(self, default):
         return PPG.config.get_value("%s-version" % self.m_name) or default
 
-<<<<<<< HEAD
-    def cfg_patches(self):
-        return PPG.config.get_value("%s-patches" % self.m_name)
-=======
     def cfg_url(self, version):
         if config_url := PPG.config.get_value("%s-url" % self.m_name):
             url_template = Template(config_url)
@@ -505,7 +501,9 @@
         if configure := PPG.config.get_value("%s-configure" % self.m_name):
             configure_template = Template(configure)
             return configure_template.substitute(deps_lib=deps_lib)
->>>>>>> 7f4105b4
+
+    def cfg_patches(self):
+        return PPG.config.get_value("%s-patches" % self.m_name)
 
     @property
     def url(self):
